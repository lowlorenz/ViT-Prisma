--- conflicted
+++ resolved
@@ -188,7 +188,6 @@
         
         pass 
 
-<<<<<<< HEAD
     def fold_layer_norm(
         self, state_dict: Dict[str, torch.Tensor], fold_biases=True, center_weights=True
     ):
@@ -665,7 +664,7 @@
         print(f"Loaded pretrained model {model_name} into HookedTransformer")
 
         return model
-=======
+
     def set_use_attn_result(self, use_attn_result: bool):
         """Toggle whether to explicitly calculate and expose the result for each attention head.
 
@@ -715,5 +714,4 @@
         if hook_point_name.endswith("attn_in"):
             assert (
                 self.cfg.use_attn_in
-            ), f"Cannot add hook {hook_point_name} if use_attn_in is False"
->>>>>>> 052580db
+            ), f"Cannot add hook {hook_point_name} if use_attn_in is False"